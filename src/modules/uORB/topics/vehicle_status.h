--- conflicted
+++ resolved
@@ -70,12 +70,8 @@
 	MAIN_STATE_AUTO_LOITER,
 	MAIN_STATE_AUTO_RTL,
 	MAIN_STATE_ACRO,
-<<<<<<< HEAD
-	MAIN_STATE_MAX,
-=======
 	MAIN_STATE_OFFBOARD,
 	MAIN_STATE_MAX
->>>>>>> 9d18da44
 } main_state_t;
 
 // If you change the order, add or remove arming_state_t states make sure to update the arrays
@@ -111,6 +107,7 @@
 	NAVIGATION_STATE_LAND,			/**< Land mode */
 	NAVIGATION_STATE_DESCEND,			/**< Descend mode (no position control) */
 	NAVIGATION_STATE_TERMINATION,		/**< Termination mode */
+	NAVIGATION_STATE_OFFBOARD,
 	NAVIGATION_STATE_MAX,
 } navigation_state_t;
 
