--- conflicted
+++ resolved
@@ -1,6 +1,6 @@
 /****************************************************************************
  *
- *   Copyright (c) 2012-2020 PX4 Development Team. All rights reserved.
+ *   Copyright (c) 2012-2019 PX4 Development Team. All rights reserved.
  *
  * Redistribution and use in source and binary forms, with or without
  * modification, are permitted provided that the following conditions
@@ -71,11 +71,7 @@
 #include <uORB/topics/input_rc.h>
 #include <uORB/topics/safety.h>
 #include <uORB/topics/vehicle_command.h>
-<<<<<<< HEAD
-=======
 #include <uORB/topics/vehicle_command_ack.h>
-#include <uORB/topics/rc_channels.h>
->>>>>>> 0bdae574
 #include <uORB/topics/px4io_status.h>
 #include <uORB/topics/parameter_update.h>
 
@@ -866,10 +862,6 @@
 				_t_vehicle_command.copy(&cmd);
 
 				// Check for a DSM pairing command
-<<<<<<< HEAD
-				if ((cmd.command == vehicle_command_s::VEHICLE_CMD_START_RX_PAIR) && ((int)cmd.param1 == 0)) {
-					dsm_bind_ioctl((int)cmd.param2);
-=======
 				if (((unsigned int)cmd.command == vehicle_command_s::VEHICLE_CMD_START_RX_PAIR) && ((int)cmd.param1 == 0)) {
 					int bind_arg;
 
@@ -897,7 +889,6 @@
 					} else {
 						answer_command(cmd, vehicle_command_s::VEHICLE_CMD_RESULT_FAILED);
 					}
->>>>>>> 0bdae574
 				}
 			}
 
@@ -1025,11 +1016,7 @@
 	}
 }
 
-<<<<<<< HEAD
-void PX4IO::update_pwm_trims()
-=======
-void
-PX4IO::answer_command(const vehicle_command_s &cmd, uint8_t result)
+void PX4IO::answer_command(const vehicle_command_s &cmd, uint8_t result)
 {
 	/* publish ACK */
 	uORB::Publication<vehicle_command_ack_s> vehicle_command_ack_pub{ORB_ID(vehicle_command_ack)};
@@ -1042,9 +1029,7 @@
 	vehicle_command_ack_pub.publish(command_ack);
 }
 
-void
-PX4IO::handle_motor_test()
->>>>>>> 0bdae574
+void PX4IO::update_pwm_trims()
 {
 	PX4_DEBUG("update_pwm_trims");
 
@@ -1285,12 +1270,7 @@
 	return ret;
 }
 
-<<<<<<< HEAD
-void PX4IO::dsm_bind_ioctl(int dsmMode)
-=======
-int
-PX4IO::dsm_bind_ioctl(int dsmMode)
->>>>>>> 0bdae574
+int PX4IO::dsm_bind_ioctl(int dsmMode)
 {
 	// Do not bind if invalid pulses are provided
 	if (dsmMode != DSM2_BIND_PULSES &&
@@ -2086,7 +2066,6 @@
 		break;
 
 	case DSM_BIND_START:
-<<<<<<< HEAD
 		PX4_DEBUG("DSM_BIND_START");
 
 		/* only allow DSM2, DSM-X and DSM-X with more than 7 channels */
@@ -2108,10 +2087,6 @@
 			ret = -EINVAL;
 		}
 
-=======
-		/* bind a DSM receiver */
-		ret = dsm_bind_ioctl(arg);
->>>>>>> 0bdae574
 		break;
 
 	case DSM_BIND_POWER_UP:
@@ -2225,22 +2200,10 @@
 		break;
 
 	case PX4IO_REBOOT_BOOTLOADER:
-<<<<<<< HEAD
 		PX4_DEBUG("PX4IO_REBOOT_BOOTLOADER");
 
 		if (system_status() & PX4IO_P_STATUS_FLAGS_SAFETY_OFF) {
-=======
-		if (system_status() & PX4IO_P_SETUP_ARMING_FMU_ARMED) {
-			PX4_ERR("not upgrading IO firmware, system is armed");
->>>>>>> 0bdae574
 			return -EINVAL;
-
-		} else if (system_status() & PX4IO_P_STATUS_FLAGS_SAFETY_OFF) {
-			// re-enable safety
-			ret = io_reg_modify(PX4IO_PAGE_STATUS, PX4IO_P_STATUS_FLAGS, PX4IO_P_STATUS_FLAGS_SAFETY_OFF, 0);
-
-			// set new status
-			_status &= ~(PX4IO_P_STATUS_FLAGS_SAFETY_OFF);
 		}
 
 		/* reboot into bootloader - arg must be PX4IO_REBOOT_BL_MAGIC */
@@ -2504,6 +2467,10 @@
 	// Test for custom pulse parameter
 	if (argc > 3) {
 		pulses = atoi(argv[3]);
+	}
+
+	if (g_dev->system_status() & PX4IO_P_STATUS_FLAGS_SAFETY_OFF) {
+		errx(1, "system must not be armed");
 	}
 
 	g_dev->ioctl(nullptr, DSM_BIND_START, pulses);
